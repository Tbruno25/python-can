"""
This module contains the implementation of :class:`can.Message`.

.. note::
    Could use `@dataclass <https://docs.python.org/3.7/library/dataclasses.html>`__
    starting with Python 3.7.
"""

from typing import Optional

from . import typechecking

from copy import deepcopy
from math import isinf, isnan


class Message:  # pylint: disable=too-many-instance-attributes; OK for a dataclass
    """
    The :class:`~can.Message` object is used to represent CAN messages for
    sending, receiving and other purposes like converting between different
    logging formats.

    Messages can use extended identifiers, be remote or error frames, contain
    data and may be associated to a channel.

    Messages are always compared by identity and never by value, because that
    may introduce unexpected behaviour. See also :meth:`~can.Message.equals`.

    :func:`~copy.copy`/:func:`~copy.deepcopy` is supported as well.

    Messages do not support "dynamic" attributes, meaning any others than the
    documented ones, since it uses :attr:`~object.__slots__`.
    """

    __slots__ = (
        "timestamp",
        "arbitration_id",
        "is_extended_id",
        "is_remote_frame",
        "is_error_frame",
        "channel",
        "dlc",
        "data",
        "is_fd",
        "is_rx",
        "bitrate_switch",
        "error_state_indicator",
        "__weakref__",  # support weak references to messages
    )

    def __init__(  # pylint: disable=too-many-locals, too-many-arguments
        self,
        timestamp: float = 0.0,
        arbitration_id: int = 0,
        is_extended_id: bool = True,
        is_remote_frame: bool = False,
        is_error_frame: bool = False,
        channel: Optional[typechecking.Channel] = None,
        dlc: Optional[int] = None,
        data: Optional[typechecking.CanData] = None,
        is_fd: bool = False,
        is_rx: bool = True,
        bitrate_switch: bool = False,
        error_state_indicator: bool = False,
        check: bool = False,
    ):
        """
        To create a message object, simply provide any of the below attributes
        together with additional parameters as keyword arguments to the constructor.

        :param check: By default, the constructor of this class does not strictly check the input.
                      Thus, the caller must prevent the creation of invalid messages or
                      set this parameter to `True`, to raise an Error on invalid inputs.
                      Possible problems include the `dlc` field not matching the length of `data`
                      or creating a message with both `is_remote_frame` and `is_error_frame` set
                      to `True`.

        :raises ValueError:
            If and only if `check` is set to `True` and one or more arguments were invalid
        """
        self.timestamp = timestamp
        self.arbitration_id = arbitration_id
        self.is_extended_id = is_extended_id
        self.is_remote_frame = is_remote_frame
        self.is_error_frame = is_error_frame
        self.channel = channel
        self.is_fd = is_fd
        self.is_rx = is_rx
        self.bitrate_switch = bitrate_switch
        self.error_state_indicator = error_state_indicator

        if data is None or is_remote_frame:
            self.data = bytearray()
        elif isinstance(data, bytearray):
            self.data = data
        else:
            try:
                self.data = bytearray(data)
            except TypeError as error:
                err = f"Couldn't create message from {data} ({type(data)})"
                raise TypeError(err) from error

        if dlc is None:
            self.dlc = len(self.data)
        else:
            self.dlc = dlc

        if check:
            self._check()

    def __str__(self) -> str:
        field_strings = ["Timestamp: {0:>15.6f}".format(self.timestamp)]
        if self.is_extended_id:
            arbitration_id_string = "ID: {0:08x}".format(self.arbitration_id)
        else:
            arbitration_id_string = "ID: {0:04x}".format(self.arbitration_id)
        field_strings.append(arbitration_id_string.rjust(12, " "))

        flag_string = " ".join(
            [
                "X" if self.is_extended_id else "S",
                "Rx" if self.is_rx else "Tx",
                "E" if self.is_error_frame else " ",
                "R" if self.is_remote_frame else " ",
                "F" if self.is_fd else " ",
                "BS" if self.bitrate_switch else "  ",
                "EI" if self.error_state_indicator else "  ",
            ]
        )

        field_strings.append(flag_string)

        field_strings.append("DLC: {0:2d}".format(self.dlc))
        data_strings = []
        if self.data is not None:
            for index in range(0, min(self.dlc, len(self.data))):
                data_strings.append("{0:02x}".format(self.data[index]))
        if data_strings:  # if not empty
            field_strings.append(" ".join(data_strings).ljust(24, " "))
        else:
            field_strings.append(" " * 24)

        if (self.data is not None) and (self.data.isalnum()):
            field_strings.append("'{}'".format(self.data.decode("utf-8", "replace")))

        if self.channel is not None:
            try:
                field_strings.append("Channel: {}".format(self.channel))
            except UnicodeEncodeError:
                pass

        return "    ".join(field_strings).strip()

    def __len__(self) -> int:
        # return the dlc such that it also works on remote frames
        return self.dlc

    def __bool__(self) -> bool:
        return True

    def __repr__(self) -> str:
        args = [
            "timestamp={}".format(self.timestamp),
            "arbitration_id={:#x}".format(self.arbitration_id),
            "is_extended_id={}".format(self.is_extended_id),
        ]

        if not self.is_rx:
            args.append("is_rx=False")

        if self.is_remote_frame:
            args.append("is_remote_frame={}".format(self.is_remote_frame))

        if self.is_error_frame:
            args.append("is_error_frame={}".format(self.is_error_frame))

        if self.channel is not None:
            args.append("channel={!r}".format(self.channel))

        data = ["{:#02x}".format(byte) for byte in self.data]
        args += ["dlc={}".format(self.dlc), "data=[{}]".format(", ".join(data))]

        if self.is_fd:
            args.append("is_fd=True")
            args.append("bitrate_switch={}".format(self.bitrate_switch))
            args.append("error_state_indicator={}".format(self.error_state_indicator))

        return "can.Message({})".format(", ".join(args))

    def __format__(self, format_spec: Optional[str]) -> str:
        if not format_spec:
            return self.__str__()
        else:
            raise ValueError("non-empty format_specs are not supported")

    def __bytes__(self) -> bytes:
        return bytes(self.data)

    def __copy__(self) -> "Message":
        return Message(
            timestamp=self.timestamp,
            arbitration_id=self.arbitration_id,
            is_extended_id=self.is_extended_id,
            is_remote_frame=self.is_remote_frame,
            is_error_frame=self.is_error_frame,
            channel=self.channel,
            dlc=self.dlc,
            data=self.data,
            is_fd=self.is_fd,
            is_rx=self.is_rx,
            bitrate_switch=self.bitrate_switch,
            error_state_indicator=self.error_state_indicator,
        )

    def __deepcopy__(self, memo: dict) -> "Message":
        return Message(
            timestamp=self.timestamp,
            arbitration_id=self.arbitration_id,
            is_extended_id=self.is_extended_id,
            is_remote_frame=self.is_remote_frame,
            is_error_frame=self.is_error_frame,
            channel=deepcopy(self.channel, memo),
            dlc=self.dlc,
            data=deepcopy(self.data, memo),
            is_fd=self.is_fd,
            is_rx=self.is_rx,
            bitrate_switch=self.bitrate_switch,
            error_state_indicator=self.error_state_indicator,
        )

<<<<<<< HEAD
    def _check(self):  # pylint: disable=too-many-branches; it's still simple code
=======
    def _check(self) -> None:
>>>>>>> b897bd73
        """Checks if the message parameters are valid.

<<<<<<< HEAD
        :raises ValueError: if and only if one or more attributes are invalid
=======
        Assumes that the attribute types are already correct.

        :raises ValueError: If and only if one or more attributes are invalid
>>>>>>> b897bd73
        """

        if self.timestamp < 0.0:
            raise ValueError("the timestamp may not be negative")
        if isinf(self.timestamp):
            raise ValueError("the timestamp may not be infinite")
        if isnan(self.timestamp):
            raise ValueError("the timestamp may not be NaN")

        if self.is_remote_frame:
            if self.is_error_frame:
                raise ValueError(
                    "a message cannot be a remote and an error frame at the sane time"
                )
            if self.is_fd:
                raise ValueError("CAN FD does not support remote frames")

        if self.arbitration_id < 0:
            raise ValueError("arbitration IDs may not be negative")

        if self.is_extended_id:
            if self.arbitration_id >= 0x20000000:
                raise ValueError("Extended arbitration IDs must be less than 2^29")
        elif self.arbitration_id >= 0x800:
            raise ValueError("Normal arbitration IDs must be less than 2^11")

        if self.dlc < 0:
            raise ValueError("DLC may not be negative")
        if self.is_fd:
            if self.dlc > 64:
                raise ValueError(
                    f"DLC was {self.dlc} but it should be <= 64 for CAN FD frames"
                )
        elif self.dlc > 8:
            raise ValueError(
                f"DLC was {self.dlc} but it should be <= 8 for normal CAN frames"
            )

        if self.is_remote_frame:
            if self.data:
                raise ValueError("remote frames may not carry any data")
        elif self.dlc != len(self.data):
            raise ValueError(
                "the DLC and the length of the data must match up for non remote frames"
            )

        if not self.is_fd:
            if self.bitrate_switch:
                raise ValueError("bitrate switch is only allowed for CAN FD frames")
            if self.error_state_indicator:
                raise ValueError(
                    "error state indicator is only allowed for CAN FD frames"
                )

    def equals(
        self,
        other: "Message",
        timestamp_delta: Optional[float] = 1.0e-6,
        check_direction: bool = True,
    ) -> bool:
        """
        Compares a given message with this one.

        :param other: the message to compare with
        :param timestamp_delta: the maximum difference in seconds at which two timestamps are
                                still considered equal or `None` to not compare timestamps
        :param check_direction: whether to compare the messages' directions (Tx/Rx)

        :return: True if and only if the given message equals this one
        """
        # see https://github.com/hardbyte/python-can/pull/413 for a discussion
        # on why a delta of 1.0e-6 was chosen
        return (
            # check for identity first and finish fast
            self is other
            or
            # then check for equality by value
            (
                (
                    timestamp_delta is None
                    or abs(self.timestamp - other.timestamp) <= timestamp_delta
                )
                and (self.is_rx == other.is_rx or not check_direction)
                and self.arbitration_id == other.arbitration_id
                and self.is_extended_id == other.is_extended_id
                and self.dlc == other.dlc
                and self.data == other.data
                and self.is_remote_frame == other.is_remote_frame
                and self.is_error_frame == other.is_error_frame
                and self.channel == other.channel
                and self.is_fd == other.is_fd
                and self.bitrate_switch == other.bitrate_switch
                and self.error_state_indicator == other.error_state_indicator
            )
        )<|MERGE_RESOLUTION|>--- conflicted
+++ resolved
@@ -228,20 +228,12 @@
             error_state_indicator=self.error_state_indicator,
         )
 
-<<<<<<< HEAD
-    def _check(self):  # pylint: disable=too-many-branches; it's still simple code
-=======
-    def _check(self) -> None:
->>>>>>> b897bd73
+    def _check(self) -> None:  # pylint: disable=too-many-branches; it's still simple code
         """Checks if the message parameters are valid.
 
-<<<<<<< HEAD
-        :raises ValueError: if and only if one or more attributes are invalid
-=======
         Assumes that the attribute types are already correct.
 
         :raises ValueError: If and only if one or more attributes are invalid
->>>>>>> b897bd73
         """
 
         if self.timestamp < 0.0:
